import copy
import re
import string
from collections import Counter, defaultdict
from typing import Optional, Union

<<<<<<< HEAD
from evals import CompletionFn
from evals.prompt.base import (
    OpenAICreateChatPrompt,
    OpenAICreatePrompt,
    Prompt,
    chat_prompt_to_text_prompt,
    is_chat_prompt,
)
=======
from evals.api import sample_freeform
from evals.prompt.base import OpenAICreatePrompt, chat_prompt_to_text_prompt, is_chat_prompt
>>>>>>> f7ebbe8a


def get_answer(text, answer_prompt):
    idx = text.rfind(answer_prompt)
    if idx == -1:
        return None
    return text[idx + len(answer_prompt) :]


def get_consensus(answers):
    counts = defaultdict(int)
    for answer in answers:
        counts[answer] += 1
    counts[None] = 0
    return max(counts, key=counts.get)


def normalize(s: str) -> str:
    """Lower text and remove punctuation, articles and extra whitespace."""
    s = s.split("\n")[0]
    s = s.lower()
    exclude = set(string.punctuation)
    s = "".join(char for char in s if char not in exclude)
    s = re.sub(r"\b(a|an|the)\b", " ", s)
    s = " ".join(s.split())
    return s


def fuzzy_match(s1: str, s2: str) -> bool:
    s1 = normalize(s1)
    s2 = normalize(s2)

    if s1 == "" or s2 == "":
        return s1 == s2

    return s1 in s2 or s2 in s1


def get_scores_from_text(text: str) -> dict:
    pattern = r"## (.+?)\n.+?(\d)/5"
    matches = re.findall(pattern, text, re.DOTALL)
    return {k: int(v) for k, v in dict(matches).items()}


def get_yesno_from_text(text: str) -> dict:
    pattern = r"## (.+?)\n.+?([yn])"
    matches = re.findall(pattern, text, re.DOTALL)
    return {k: v for k, v in dict(matches).items()}


def get_letter_from_data(data: str) -> str:
    last_y = (data.rfind("y"), "y")
    last_n = (data.rfind("n"), "n")
    char = max(last_y, last_n)[1]
    return char


def f1_score(prediction: str, answers: list[str]) -> float:
    def _f1_score(prediction: str, ground_truth: str):
        prediction_tokens = normalize(prediction).split()
        ground_truth_tokens = normalize(ground_truth).split()
        common = Counter(prediction_tokens) & Counter(ground_truth_tokens)
        num_same = sum(common.values())
        if num_same == 0:
            return 0
        precision = 1.0 * num_same / len(prediction_tokens)
        recall = 1.0 * num_same / len(ground_truth_tokens)
        f1 = (2 * precision * recall) / (precision + recall)
        return f1

    return max([_f1_score(prediction, answer) for answer in answers])


def scrub_formatting_from_prompt(prompt):
    scrubbed_prompt = copy.copy(prompt)

    if is_chat_prompt(prompt):
        for i, msg in enumerate(scrubbed_prompt):
            if "content" in msg:
                scrubbed_prompt[i]["content"] = msg["content"].replace("{", "{{").replace("}", "}}")
    else:
        scrubbed_prompt = scrubbed_prompt.replace("{", "{{").replace("}", "}}")
    return scrubbed_prompt


def format_necessary(template: str, **kwargs: dict[str, str]) -> str:
    """Format a template string with only necessary kwargs."""
    keys = [k[1] for k in string.Formatter().parse(template) if k[1]]
    assert all(
        k in kwargs for k in keys
    ), f"Required: {keys}, got: {sorted(kwargs)}.\nTemplate:\n{template}"
    cur_keys = {k: kwargs[k] for k in keys}
    return template.format(**cur_keys)


def format_prompt(prompt: OpenAICreatePrompt, **kwargs: dict[str, str]) -> OpenAICreatePrompt:
    """Format a prompt with only necessary kwargs."""
    # if any input kwargs is chat prompt, convert to text prompt
    kwargs = {
        k: chat_prompt_to_text_prompt(v, for_completion=False) if is_chat_prompt(v) else v
        for k, v in kwargs.items()
    }
    if is_chat_prompt(prompt):
        new_prompt = []
        for msg in prompt:
            formatted_msg = copy.copy(msg)
            if "content" in formatted_msg:
                formatted_msg["content"] = format_necessary(formatted_msg["content"], **kwargs)
            new_prompt.append(formatted_msg)
        prompt = new_prompt
    else:
        # Prompt is a string
        prompt = format_necessary(prompt, **kwargs)
    return prompt


class PromptFn:
    """
    Wrap calls to a completion_fn with a prompt template with applicable keyword args.
    This will pass many args relevant to OpenAI Completion API, may be ignored by other completion_fn.
    """

    def __init__(
        self,
        prompt: Union[OpenAICreatePrompt, OpenAICreateChatPrompt, Prompt],
        completion_fn: CompletionFn,
        max_tokens: int,
        temperature: int = 0,
        n_samples: Optional[int] = None,
        completion_kwargs: Optional[dict] = {},
    ):
        self.prompt = prompt
        self.max_tokens = max_tokens
        self.completion_fn = completion_fn
        self.temperature = temperature
        self.completion_kwargs = completion_kwargs
        self.n_samples = n_samples

<<<<<<< HEAD
    def __call__(self, **kwargs):
        # if any input kwargs is chat prompt, convert to text prompt
        kwargs = {
            k: chat_prompt_to_text_prompt(v) if is_chat_prompt(v) else v for k, v in kwargs.items()
        }
        if is_chat_prompt(self.prompt):
            prompt = []
            for msg in self.prompt:
                formatted_msg = copy.copy(msg)
                if "content" in formatted_msg:
                    formatted_msg["content"] = format_necessary(formatted_msg["content"], **kwargs)
                prompt.append(formatted_msg)
        else:
            # Prompt is a string
            prompt = format_necessary(self.prompt, **kwargs)

        result = self.completion_fn(
            prompt=prompt,
=======
    def __call__(self, skip_format: bool = False, **kwargs):
        prompt = self.prompt
        if not skip_format:
            prompt = format_prompt(prompt, **kwargs)
        completion = sample_freeform(
            self.model_spec,
            prompt,
>>>>>>> f7ebbe8a
            max_tokens=self.max_tokens,
            temperature=self.temperature,
            top_p=1,
            frequency_penalty=0,
            presence_penalty=0,
            n=(1 if self.n_samples is None else self.n_samples),
            **self.completion_kwargs,
        )
        sampled = result.get_completions()[0]
        return sampled, prompt<|MERGE_RESOLUTION|>--- conflicted
+++ resolved
@@ -4,7 +4,6 @@
 from collections import Counter, defaultdict
 from typing import Optional, Union
 
-<<<<<<< HEAD
 from evals import CompletionFn
 from evals.prompt.base import (
     OpenAICreateChatPrompt,
@@ -13,10 +12,6 @@
     chat_prompt_to_text_prompt,
     is_chat_prompt,
 )
-=======
-from evals.api import sample_freeform
-from evals.prompt.base import OpenAICreatePrompt, chat_prompt_to_text_prompt, is_chat_prompt
->>>>>>> f7ebbe8a
 
 
 def get_answer(text, answer_prompt):
@@ -155,7 +150,6 @@
         self.completion_kwargs = completion_kwargs
         self.n_samples = n_samples
 
-<<<<<<< HEAD
     def __call__(self, **kwargs):
         # if any input kwargs is chat prompt, convert to text prompt
         kwargs = {
@@ -174,15 +168,6 @@
 
         result = self.completion_fn(
             prompt=prompt,
-=======
-    def __call__(self, skip_format: bool = False, **kwargs):
-        prompt = self.prompt
-        if not skip_format:
-            prompt = format_prompt(prompt, **kwargs)
-        completion = sample_freeform(
-            self.model_spec,
-            prompt,
->>>>>>> f7ebbe8a
             max_tokens=self.max_tokens,
             temperature=self.temperature,
             top_p=1,
